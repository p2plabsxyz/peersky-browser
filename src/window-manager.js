--- conflicted
+++ resolved
@@ -1,9 +1,4 @@
-<<<<<<< HEAD
-import electron from "electron";
-const { app, BrowserWindow, ipcMain, webContents } = electron;
-=======
 import { app, BrowserWindow, ipcMain, webContents, session } from "electron";
->>>>>>> b5cc5a16
 import path from "path";
 import fs from "fs-extra";
 import ScopedFS from 'scoped-fs';
@@ -189,13 +184,8 @@
         return { success: false, message: 'Tab not found, sent to main window' };
       }
     });
-<<<<<<< HEAD
     
     ipcMain.handle("group-action", (_event, data) => {
-=======
-
-    ipcMain.handle("group-action", (event, data) => {
->>>>>>> b5cc5a16
       const { action, groupId } = data;
 
       // For "add-tab" action, send to specific window
