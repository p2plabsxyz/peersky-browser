import { app, session, protocol as globalProtocol, ipcMain, BrowserWindow,Menu,shell,dialog, webContents} from "electron";
import { createHandler as createBrowserHandler } from "./protocols/peersky-protocol.js";
import { createHandler as createBrowserThemeHandler } from "./protocols/theme-handler.js";
import { createHandler as createIPFSHandler } from "./protocols/ipfs-handler.js";
import { createHandler as createHyperHandler } from "./protocols/hyper-handler.js";
import { createHandler as createWeb3Handler } from "./protocols/web3-handler.js";
import { ipfsOptions, hyperOptions } from "./protocols/config.js";
import { registerShortcuts } from "./actions.js";
<<<<<<< HEAD
import WindowManager, { createIsolatedWindow } from "./window-manager.js";
=======
import WindowManager from "./window-manager.js";
import settingsManager from "./settings-manager.js";
>>>>>>> 58a08a3d
import { attachContextMenus, setWindowManager } from "./context-menu.js";
// import { setupAutoUpdater } from "./auto-updater.js";

const P2P_PROTOCOL = {
  standard: true,
  secure: true,
  allowServiceWorkers: true,
  supportFetchAPI: true,
  bypassCSP: false,
  corsEnabled: true,
  stream: true,
};

const BROWSER_PROTOCOL = {
  standard: false,
  secure: true,
  allowServiceWorkers: false,
  supportFetchAPI: true,
  bypassCSP: false,
  corsEnabled: true,
};

let windowManager;

globalProtocol.registerSchemesAsPrivileged([
  { scheme: "peersky", privileges: BROWSER_PROTOCOL },
  { scheme: "browser", privileges: BROWSER_PROTOCOL },
  { scheme: "ipfs", privileges: P2P_PROTOCOL },
  { scheme: "ipns", privileges: P2P_PROTOCOL },
  { scheme: "pubsub", privileges: P2P_PROTOCOL },
  { scheme: "hyper", privileges: P2P_PROTOCOL },
  { scheme: "web3", privileges: P2P_PROTOCOL },
]);

app.whenReady().then(async () => {
  windowManager = new WindowManager();

  // Set the WindowManager instance in context-menu.js
  setWindowManager(windowManager);
  await setupProtocols(session.defaultSession);

  // Load saved windows or open a new one
  await windowManager.openSavedWindows();
  if (windowManager.all.length === 0) {
    windowManager.open({ isMainWindow: true });
  }

  registerShortcuts(windowManager); // Pass windowManager to registerShortcuts

  windowManager.startSaver();

  // Initialize AutoUpdater after windowManager is ready
  // console.log("App is prepared, setting up AutoUpdater...");
  // setupAutoUpdater();
});

// Introduce a flag to prevent multiple 'before-quit' handling
let isQuitting = false;

app.on("before-quit", (event) => {
  if (isQuitting) {
    return;
  }
  event.preventDefault(); // Prevent the default quit behavior

  console.log("Before quit: Saving window states...");

  isQuitting = true; // Set the quitting flag

  windowManager.setQuitting(true); // Inform WindowManager that quitting is happening

  windowManager
    .saveOpened()
    .then(() => {
      console.log("Window states saved successfully.");
      windowManager.stopSaver();
      app.quit(); // Proceed to quit the app
    })
    .catch((error) => {
      console.error("Error saving window states on quit:", error);
      windowManager.stopSaver();
      app.quit(); // Proceed to quit the app even if saving fails
    });
});

async function setupProtocols(session) {
  const { protocol: sessionProtocol } = session;

  app.setAsDefaultProtocolClient("peersky");
  app.setAsDefaultProtocolClient("browser");
  app.setAsDefaultProtocolClient("ipfs");
  app.setAsDefaultProtocolClient("ipns");
  app.setAsDefaultProtocolClient("hyper");
  app.setAsDefaultProtocolClient("web3");

  const browserProtocolHandler = await createBrowserHandler();
  sessionProtocol.registerStreamProtocol("peersky", browserProtocolHandler, BROWSER_PROTOCOL);

  const browserThemeHandler = await createBrowserThemeHandler();
  sessionProtocol.registerStreamProtocol("browser", browserThemeHandler, BROWSER_PROTOCOL);

  const ipfsProtocolHandler = await createIPFSHandler(ipfsOptions, session);
  sessionProtocol.registerStreamProtocol("ipfs", ipfsProtocolHandler, P2P_PROTOCOL);
  sessionProtocol.registerStreamProtocol("ipns", ipfsProtocolHandler, P2P_PROTOCOL);
  sessionProtocol.registerStreamProtocol("pubsub", ipfsProtocolHandler, P2P_PROTOCOL);

  const hyperProtocolHandler = await createHyperHandler(hyperOptions, session);
  sessionProtocol.registerStreamProtocol("hyper", hyperProtocolHandler, P2P_PROTOCOL);

  const web3ProtocolHandler = await createWeb3Handler();
  sessionProtocol.registerStreamProtocol("web3", web3ProtocolHandler, P2P_PROTOCOL);
}

app.on("window-all-closed", () => {
  if (process.platform !== "darwin") {
    app.quit();
  }
});

app.on("activate", () => {
  if (windowManager.all.length === 0) {
    windowManager.open({ isMainWindow: true });
  }
});

ipcMain.on("window-control", (event, command) => {
  const window = BrowserWindow.fromWebContents(event.sender);
  if (!window) return;
  
  switch (command) {
    case "minimize":
      window.minimize();
      break;
    case "maximize":
      if (window.isMaximized()) {
        window.unmaximize();
      } else {
        window.maximize();
      }
      break;
    case "close":
      window.close();
      break;
  }
});

// IPC handler for moving tabs to new window
ipcMain.on('new-window-with-tab', (event, tabData) => {
  // Create new isolated window with the specific tab
  createIsolatedWindow({
    isolate: true,
    singleTab: {
      url: tabData.url,
      title: tabData.title
    }
  });
});

ipcMain.on('new-window', (event, options = {}) => {
  if (options.isolate) {
    windowManager.open({ ...options, restoreTabs: false }); // not restoring other tabs of isolated window
  } else {
    windowManager.open(options);
  }
});

ipcMain.handle('get-tab-memory-usage', async (event, webContentsId) => {
  try{
    const wc = webContents.fromId(webContentsId);
    if (!wc) {
      throw new Error(`WebContents with ID ${webContentsId} not found`);
    }

    const processId = wc.getOSProcessId();
    const metrics = app.getAppMetrics();

    const processMetrics = metrics.find(m => m.pid === processId);

    if(processMetrics && processMetrics.memory) {
      return {
        workingSetSize : processMetrics.memory.workingSetSize*1024, // KB to Bytes
        peakWorkingSetSize : processMetrics.memory.peakWorkingSetSize*1024,
        privateBytes : processMetrics.memory.privateBytes*1024,
      }
    }
    return null;
  }
  catch (error) {
    console.error(`Error getting memory usage for webContents ID ${webContentsId}:`, error);
    return null;
  }
});

export { windowManager };<|MERGE_RESOLUTION|>--- conflicted
+++ resolved
@@ -6,12 +6,8 @@
 import { createHandler as createWeb3Handler } from "./protocols/web3-handler.js";
 import { ipfsOptions, hyperOptions } from "./protocols/config.js";
 import { registerShortcuts } from "./actions.js";
-<<<<<<< HEAD
 import WindowManager, { createIsolatedWindow } from "./window-manager.js";
-=======
-import WindowManager from "./window-manager.js";
 import settingsManager from "./settings-manager.js";
->>>>>>> 58a08a3d
 import { attachContextMenus, setWindowManager } from "./context-menu.js";
 // import { setupAutoUpdater } from "./auto-updater.js";
 
