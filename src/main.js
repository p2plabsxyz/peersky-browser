--- conflicted
+++ resolved
@@ -9,11 +9,8 @@
 import WindowManager, { createIsolatedWindow } from "./window-manager.js";
 import settingsManager from "./settings-manager.js";
 import { attachContextMenus, setWindowManager } from "./context-menu.js";
-<<<<<<< HEAD
+import { isBuiltInSearchEngine } from "./search-engine.js";
 import "./llm.js";
-=======
-import { isBuiltInSearchEngine } from "./search-engine.js";
->>>>>>> 1dc88aab
 // import { setupAutoUpdater } from "./auto-updater.js";
 
 const P2P_PROTOCOL = {
